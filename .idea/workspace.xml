<?xml version="1.0" encoding="UTF-8"?>
<project version="4">
  <component name="BookmarkManager">
    <bookmark url="file://$PROJECT_DIR$/pynets/cli/pynets_bids.py" description="            anat_attributes = [sub, ses]  # the at..." line="83" />
  </component>
  <component name="ChangeListManager">
<<<<<<< HEAD
    <list default="true" id="356b1b5b-d676-4675-902d-7ed99cfc261e" name="Default Changelist" comment="">
      <change beforePath="$PROJECT_DIR$/pynets/bids_config.json" beforeDir="false" afterPath="$PROJECT_DIR$/pynets/bids_config.json" afterDir="false" />
      <change beforePath="$PROJECT_DIR$/pynets/cli/pynets_bids.py" beforeDir="false" afterPath="$PROJECT_DIR$/pynets/cli/pynets_bids.py" afterDir="false" />
      <change beforePath="$PROJECT_DIR$/pynets/cli/pynets_cloud.py" beforeDir="false" afterPath="$PROJECT_DIR$/pynets/cli/pynets_cloud.py" afterDir="false" />
      <change beforePath="$PROJECT_DIR$/pynets/cli/pynets_run.py" beforeDir="false" afterPath="$PROJECT_DIR$/pynets/cli/pynets_run.py" afterDir="false" />
      <change beforePath="$PROJECT_DIR$/pynets/cloud_config.json" beforeDir="false" afterPath="$PROJECT_DIR$/pynets/cloud_config.json" afterDir="false" />
      <change beforePath="$PROJECT_DIR$/pynets/core/cloud_utils.py" beforeDir="false" afterPath="$PROJECT_DIR$/pynets/core/cloud_utils.py" afterDir="false" />
      <change beforePath="$PROJECT_DIR$/pynets/core/interfaces.py" beforeDir="false" afterPath="$PROJECT_DIR$/pynets/core/interfaces.py" afterDir="false" />
      <change beforePath="$PROJECT_DIR$/pynets/core/utils.py" beforeDir="false" afterPath="$PROJECT_DIR$/pynets/core/utils.py" afterDir="false" />
      <change beforePath="$PROJECT_DIR$/tests/test_utils.py" beforeDir="false" afterPath="$PROJECT_DIR$/tests/test_utils.py" afterDir="false" />
    </list>
=======
    <list default="true" id="356b1b5b-d676-4675-902d-7ed99cfc261e" name="Default Changelist" comment="" />
>>>>>>> e93b60e8
    <option name="EXCLUDED_CONVERTED_TO_IGNORED" value="true" />
    <option name="SHOW_DIALOG" value="false" />
    <option name="HIGHLIGHT_CONFLICTS" value="true" />
    <option name="HIGHLIGHT_NON_ACTIVE_CHANGELIST" value="false" />
    <option name="LAST_RESOLUTION" value="IGNORE" />
  </component>
  <component name="DatabaseView">
    <option name="SHOW_INTERMEDIATE" value="true" />
    <option name="GROUP_DATA_SOURCES" value="true" />
    <option name="GROUP_SCHEMA" value="true" />
    <option name="GROUP_CONTENTS" value="false" />
    <option name="SORT_POSITIONED" value="false" />
    <option name="SHOW_EMPTY_GROUPS" value="false" />
    <option name="AUTO_SCROLL_FROM_SOURCE" value="false" />
    <option name="HIDDEN_KINDS">
      <set />
    </option>
    <expand />
    <select />
  </component>
  <component name="FileEditorManager">
    <leaf>
      <file pinned="false" current-in-tab="false">
        <entry file="file://$PROJECT_DIR$/pynets/cli/pynets_cloud.py">
          <provider selected="true" editor-type-id="text-editor">
            <state relative-caret-position="255">
              <caret line="17" selection-start-line="17" selection-end-line="17" selection-end-column="28" />
            </state>
          </provider>
        </entry>
      </file>
      <file pinned="false" current-in-tab="false">
        <entry file="file://$PROJECT_DIR$/pynets/cli/pynets_run.py">
          <provider selected="true" editor-type-id="text-editor">
            <state relative-caret-position="203">
              <caret line="117" selection-start-line="117" selection-end-line="122" selection-end-column="69" />
            </state>
          </provider>
        </entry>
      </file>
      <file pinned="false" current-in-tab="false">
        <entry file="file://$PROJECT_DIR$/pynets/runconfig.yaml">
          <provider selected="true" editor-type-id="text-editor">
            <state relative-caret-position="728">
              <caret line="81" column="16" selection-start-line="81" selection-start-column="16" selection-end-line="81" selection-end-column="16" />
            </state>
          </provider>
        </entry>
      </file>
      <file pinned="false" current-in-tab="false">
        <entry file="file://$PROJECT_DIR$/pynets/cli/pynets_bids.py">
          <provider selected="true" editor-type-id="text-editor">
            <state relative-caret-position="338">
              <caret line="385" column="40" selection-start-line="385" selection-start-column="40" selection-end-line="385" selection-end-column="40" />
              <folding>
                <element signature="e#24#35#0" expanded="true" />
              </folding>
            </state>
          </provider>
        </entry>
      </file>
      <file pinned="false" current-in-tab="false">
        <entry file="file://$PROJECT_DIR$/pynets/cloud_config.json">
          <provider selected="true" editor-type-id="text-editor">
            <state relative-caret-position="75">
              <caret line="5" column="17" selection-start-line="5" selection-start-column="17" selection-end-line="5" selection-end-column="17" />
            </state>
          </provider>
        </entry>
      </file>
      <file pinned="false" current-in-tab="true">
        <entry file="file://$PROJECT_DIR$/pynets/bids_config.json">
          <provider selected="true" editor-type-id="text-editor">
            <state relative-caret-position="300">
              <caret line="20" column="23" selection-start-line="20" selection-start-column="23" selection-end-line="20" selection-end-column="23" />
            </state>
          </provider>
        </entry>
      </file>
      <file pinned="false" current-in-tab="false">
        <entry file="file://$PROJECT_DIR$/pynets/core/utils.py">
          <provider selected="true" editor-type-id="text-editor">
            <state relative-caret-position="344">
              <caret line="60" column="20" selection-start-line="60" selection-start-column="20" selection-end-line="60" selection-end-column="20" />
              <folding>
                <element signature="e#139#154#0" expanded="true" />
              </folding>
            </state>
          </provider>
        </entry>
      </file>
      <file pinned="false" current-in-tab="false">
        <entry file="file://$PROJECT_DIR$/tests/test_utils.py">
          <provider selected="true" editor-type-id="text-editor">
            <state relative-caret-position="460">
              <caret line="554" column="1" selection-start-line="554" selection-start-column="1" selection-end-line="554" selection-end-column="1" />
              <folding>
                <element signature="e#107#125#0" expanded="true" />
              </folding>
            </state>
          </provider>
        </entry>
      </file>
      <file pinned="false" current-in-tab="false">
        <entry file="file://$PROJECT_DIR$/pynets/core/interfaces.py">
          <provider selected="true" editor-type-id="text-editor">
            <state relative-caret-position="-4188">
              <caret line="441" column="55" selection-start-line="441" selection-start-column="55" selection-end-line="441" selection-end-column="55" />
            </state>
          </provider>
        </entry>
      </file>
      <file pinned="false" current-in-tab="false">
        <entry file="file://$PROJECT_DIR$/pynets/core/cloud_utils.py">
          <provider selected="true" editor-type-id="text-editor">
            <state relative-caret-position="352">
              <caret line="151" column="22" selection-start-line="151" selection-start-column="22" selection-end-line="151" selection-end-column="22" />
              <folding>
                <element signature="e#139#176#0" expanded="true" />
              </folding>
            </state>
          </provider>
        </entry>
      </file>
    </leaf>
  </component>
  <component name="FileTemplateManagerImpl">
    <option name="RECENT_TEMPLATES">
      <list>
        <option value="Python Script" />
      </list>
    </option>
  </component>
  <component name="FindInProjectRecents">
    <findStrings>
      <find>streamlines</find>
      <find>coords</find>
      <find>edge_list</find>
      <find>retval['block_size'] = block_size</find>
      <find>block_size</find>
      <find>bids_args</find>
      <find>plex</find>
      <find>&lt;INPUT&gt;</find>
      <find>submit_job</find>
      <find>submit_jobs</find>
      <find>credentials</find>
      <find>partici</find>
      <find>as_directory</find>
      <find>push_location</find>
      <find>cloud_utils</find>
      <find>s3_get_data</find>
      <find>input_dir</find>
      <find>outs</find>
      <find>bpath</find>
      <find>participant_label</find>
      <find>funcs, confs, dwis, bvals, bvecs, anats, masks, subjs, seshs = outs</find>
      <find>atlas</find>
      <find>arg_list</find>
      <find>sweep_directory</find>
      <find>mod</find>
      <find>args_dict_all</find>
      <find>dwi_file</find>
      <find>arg_dict</find>
      <find>waymask</find>
      <find>way</find>
    </findStrings>
    <replaceStrings>
      <replace>.split('.nii')</replace>
      <replace>nib.load</replace>
      <replace>np.asanyarray</replace>
      <replace>set_data_dtype(np.int16)</replace>
      <replace>np.asarray</replace>
      <replace>uint8</replace>
      <replace>uint32</replace>
      <replace>uint16</replace>
      <replace>Using generic index labels</replace>
      <replace>use_hardlink=False</replace>
      <replace>'anisopwr_path'</replace>
      <replace>anisopwr_path</replace>
      <replace>warped_ap</replace>
      <replace>&lt;SES&gt;</replace>
      <replace>np.float32</replace>
      <replace>k_list</replace>
      <replace>['.nii', '.nii.gz']</replace>
      <replace>'k_list'</replace>
      <replace>@timeout(360)</replace>
      <replace>G</replace>
      <replace>GraphAnalysis</replace>
      <replace>CombineOutputs</replace>
      <replace>NetworkAnalysis</replace>
      <replace>@timeout(720)</replace>
      <replace>op</replace>
      <replace>Minimum fiber length</replace>
      <replace>min_length</replace>
      <replace>'icc'</replace>
      <replace>2&gt;/dev/null</replace>
      <replace>discriminability</replace>
    </replaceStrings>
  </component>
  <component name="Git.Settings">
    <option name="RECENT_GIT_ROOT_PATH" value="$PROJECT_DIR$" />
  </component>
  <component name="HighlightingSettingsPerFile">
    <setting file="file://$PROJECT_DIR$/pynets/core/interfaces.py" root0="FORCE_HIGHLIGHTING" />
  </component>
  <component name="IdeDocumentHistory">
    <option name="CHANGED_PATHS">
      <list>
        <option value="$PROJECT_DIR$/requirements.txt" />
        <option value="$PROJECT_DIR$/tests/test_refs.py" />
        <option value="$PROJECT_DIR$/tests/test_dmri_utils.py" />
        <option value="$PROJECT_DIR$/AUTHORS.rst" />
        <option value="$PROJECT_DIR$/tests/test_track.py" />
        <option value="$PROJECT_DIR$/tests/test_thresholding.py" />
        <option value="$PROJECT_DIR$/pynets/pynets_run.py" />
        <option value="$PROJECT_DIR$/pynets/pynets_cloud.py" />
        <option value="$PROJECT_DIR$/docs/installation.rst" />
        <option value="$PROJECT_DIR$/tests/test_clustering.py" />
        <option value="$PROJECT_DIR$/docs/usage.rst" />
        <option value="$PROJECT_DIR$/pynets/stats/nodal_graph_measures.yaml" />
        <option value="$PROJECT_DIR$/CONTRIBUTING.rst" />
        <option value="$PROJECT_DIR$/setup.py" />
        <option value="$PROJECT_DIR$/tox.ini" />
        <option value="$PROJECT_DIR$/pynets/dmri/dmri_utils.py" />
        <option value="$PROJECT_DIR$/tests/test_reg_utils.py" />
        <option value="$PROJECT_DIR$/pynets/fmri/estimation.py" />
        <option value="$PROJECT_DIR$/pynets/stats/optimeasures.py" />
        <option value="$PROJECT_DIR$/pynets/fmri/clustools.py" />
        <option value="$PROJECT_DIR$/pynets/plotting/plot_graphs.py" />
        <option value="$PROJECT_DIR$/pynets/plotting/plot_gen.py" />
        <option value="$PROJECT_DIR$/build/lib/pynets/core/interfaces.py" />
        <option value="$PROJECT_DIR$/pynets/registration/reg_utils.py" />
        <option value="$PROJECT_DIR$/pynets/cli/pynets_collect.py" />
        <option value="$PROJECT_DIR$/pynets/stats/embeddings.py" />
        <option value="$PROJECT_DIR$/pynets/core/workflows.py" />
        <option value="$PROJECT_DIR$/pynets/core/nodemaker.py" />
        <option value="$PROJECT_DIR$/tests/test_estimation.py" />
        <option value="$PROJECT_DIR$/tests/test_nodemaker.py" />
        <option value="$PROJECT_DIR$/pynets/core/thresholding.py" />
        <option value="$PROJECT_DIR$/pynets/registration/register.py" />
        <option value="$PROJECT_DIR$/pynets/stats/benchmarking.py" />
        <option value="$PROJECT_DIR$/pynets/stats/netmotifs.py" />
        <option value="$PROJECT_DIR$/pynets/runconfig.yaml" />
        <option value="$PROJECT_DIR$/pynets/dmri/track.py" />
        <option value="$PROJECT_DIR$/pynets/dmri/estimation.py" />
        <option value="$PROJECT_DIR$/pynets/stats/netstats.py" />
        <option value="$PROJECT_DIR$/pynets/stats/global_graph_measures.yaml" />
        <option value="$PROJECT_DIR$/pynets/core/interfaces.py" />
        <option value="$PROJECT_DIR$/tests/test_utils.py" />
        <option value="$PROJECT_DIR$/pynets/cli/pynets_cloud.py" />
        <option value="$PROJECT_DIR$/pynets/core/utils.py" />
        <option value="$PROJECT_DIR$/pynets/core/cloud_utils.py" />
        <option value="$PROJECT_DIR$/pynets/cloud_config.json" />
        <option value="$PROJECT_DIR$/pynets/cli/pynets_run.py" />
        <option value="$PROJECT_DIR$/pynets/cli/pynets_bids.py" />
        <option value="$PROJECT_DIR$/pynets/bids_config.json" />
      </list>
    </option>
  </component>
  <component name="ProjectFrameBounds">
    <option name="x" value="393" />
    <option name="y" value="23" />
    <option name="width" value="1282" />
    <option name="height" value="984" />
  </component>
  <component name="ProjectView">
    <navigator proportions="" version="1">
      <foldersAlwaysOnTop value="true" />
    </navigator>
    <panes>
      <pane id="ProjectPane">
        <subPane>
          <expand>
            <path>
              <item name="PyNets" type="b2602c69:ProjectViewProjectNode" />
              <item name="PyNets" type="462c0819:PsiDirectoryNode" />
            </path>
            <path>
              <item name="PyNets" type="b2602c69:ProjectViewProjectNode" />
              <item name="PyNets" type="462c0819:PsiDirectoryNode" />
              <item name="pynets" type="462c0819:PsiDirectoryNode" />
            </path>
          </expand>
          <select />
        </subPane>
      </pane>
      <pane id="Scope" />
    </panes>
  </component>
  <component name="PropertiesComponent">
    <property name="ASKED_SHARE_PROJECT_CONFIGURATION_FILES" value="true" />
    <property name="SHARE_PROJECT_CONFIGURATION_FILES" value="true" />
    <property name="WebServerToolWindowFactoryState" value="false" />
    <property name="editor.config.ad.shown" value="true" />
    <property name="last_opened_file_path" value="$PROJECT_DIR$/pynets" />
    <property name="settings.editor.selected.configurable" value="com.jetbrains.python.configuration.PyActiveSdkModuleConfigurable" />
  </component>
  <component name="RecentsManager">
    <key name="CopyFile.RECENT_KEYS">
      <recent name="$PROJECT_DIR$/pynets" />
    </key>
  </component>
  <component name="RunDashboard">
    <option name="ruleStates">
      <list>
        <RuleState>
          <option name="name" value="ConfigurationTypeDashboardGroupingRule" />
        </RuleState>
        <RuleState>
          <option name="name" value="StatusDashboardGroupingRule" />
        </RuleState>
      </list>
    </option>
  </component>
  <component name="RunManager" selected="Python.benchmarking">
    <configuration default="true" type="PythonConfigurationType" factoryName="Python">
      <module name="PyNets" />
      <option name="INTERPRETER_OPTIONS" value="" />
      <option name="PARENT_ENVS" value="true" />
      <envs>
        <env name="PYTHONUNBUFFERED" value="1" />
      </envs>
      <option name="SDK_HOME" value="/usr/local/anaconda3/envs/PyNets/bin/python" />
      <option name="WORKING_DIRECTORY" value="" />
      <option name="IS_MODULE_SDK" value="false" />
      <option name="ADD_CONTENT_ROOTS" value="true" />
      <option name="ADD_SOURCE_ROOTS" value="true" />
      <EXTENSION ID="PythonCoverageRunConfigurationExtension" runner="coverage.py" />
      <option name="SCRIPT_NAME" value="" />
      <option name="PARAMETERS" value="" />
      <option name="SHOW_COMMAND_LINE" value="true" />
      <option name="EMULATE_TERMINAL" value="false" />
      <option name="MODULE_MODE" value="false" />
      <option name="REDIRECT_INPUT" value="false" />
      <option name="INPUT_FILE" value="" />
      <method v="2" />
    </configuration>
    <configuration name="benchmarking" type="PythonConfigurationType" factoryName="Python" temporary="true">
      <module name="PyNets" />
      <option name="INTERPRETER_OPTIONS" value="" />
      <option name="PARENT_ENVS" value="true" />
      <option name="SDK_HOME" value="/usr/local/anaconda3/envs/PyNets/bin/python" />
      <option name="WORKING_DIRECTORY" value="$PROJECT_DIR$/pynets/stats" />
      <option name="IS_MODULE_SDK" value="true" />
      <option name="ADD_CONTENT_ROOTS" value="true" />
      <option name="ADD_SOURCE_ROOTS" value="true" />
      <EXTENSION ID="PythonCoverageRunConfigurationExtension" runner="coverage.py" />
      <option name="SCRIPT_NAME" value="$PROJECT_DIR$/pynets/stats/benchmarking.py" />
      <option name="PARAMETERS" value="" />
      <option name="SHOW_COMMAND_LINE" value="true" />
      <option name="EMULATE_TERMINAL" value="false" />
      <option name="MODULE_MODE" value="false" />
      <option name="REDIRECT_INPUT" value="false" />
      <option name="INPUT_FILE" value="" />
      <method v="2" />
    </configuration>
    <configuration name="plot_gen" type="PythonConfigurationType" factoryName="Python" temporary="true">
      <module name="PyNets" />
      <option name="INTERPRETER_OPTIONS" value="" />
      <option name="PARENT_ENVS" value="true" />
      <envs>
        <env name="PYTHONUNBUFFERED" value="1" />
      </envs>
      <option name="SDK_HOME" value="/usr/local/anaconda3/envs/PyNets/bin/python" />
      <option name="WORKING_DIRECTORY" value="$PROJECT_DIR$/pynets/plotting" />
      <option name="IS_MODULE_SDK" value="true" />
      <option name="ADD_CONTENT_ROOTS" value="true" />
      <option name="ADD_SOURCE_ROOTS" value="true" />
      <EXTENSION ID="PythonCoverageRunConfigurationExtension" runner="coverage.py" />
      <option name="SCRIPT_NAME" value="$PROJECT_DIR$/pynets/plotting/plot_gen.py" />
      <option name="PARAMETERS" value="" />
      <option name="SHOW_COMMAND_LINE" value="true" />
      <option name="EMULATE_TERMINAL" value="false" />
      <option name="MODULE_MODE" value="false" />
      <option name="REDIRECT_INPUT" value="false" />
      <option name="INPUT_FILE" value="" />
      <method v="2" />
    </configuration>
    <recent_temporary>
      <list>
        <item itemvalue="Python.benchmarking" />
        <item itemvalue="Python.plot_gen" />
      </list>
    </recent_temporary>
  </component>
  <component name="SvnConfiguration">
    <configuration />
  </component>
  <component name="TaskManager">
    <task active="true" id="Default" summary="Default task">
      <changelist id="356b1b5b-d676-4675-902d-7ed99cfc261e" name="Default Changelist" comment="" />
      <created>1575238792772</created>
      <option name="number" value="Default" />
      <option name="presentableId" value="Default" />
      <updated>1575238792772</updated>
      <workItem from="1575238794454" duration="7000" />
      <workItem from="1575240306214" duration="3245000" />
      <workItem from="1575308520216" duration="567000" />
      <workItem from="1575341078618" duration="6400000" />
      <workItem from="1575928701571" duration="12403000" />
      <workItem from="1576012143004" duration="22978000" />
      <workItem from="1576472413403" duration="42983000" />
      <workItem from="1576707007269" duration="1985000" />
      <workItem from="1576736040951" duration="4020000" />
      <workItem from="1577166654007" duration="2720000" />
      <workItem from="1577217369570" duration="60165000" />
      <workItem from="1578409856318" duration="34009000" />
      <workItem from="1578609475197" duration="27358000" />
      <workItem from="1578888360502" duration="6000000" />
      <workItem from="1579201519963" duration="597000" />
      <workItem from="1579233228614" duration="5503000" />
      <workItem from="1580458794548" duration="29412000" />
      <workItem from="1580675582797" duration="1751000" />
      <workItem from="1580746222651" duration="62905000" />
      <workItem from="1581447576189" duration="101897000" />
      <workItem from="1582671869947" duration="2278000" />
      <workItem from="1582783890247" duration="11429000" />
      <workItem from="1583018210734" duration="54046000" />
      <workItem from="1584416833224" duration="115079000" />
<<<<<<< HEAD
      <workItem from="1585453964833" duration="57202000" />
=======
      <workItem from="1585453964833" duration="38201000" />
>>>>>>> e93b60e8
    </task>
    <servers />
  </component>
  <component name="TimeTrackingManager">
<<<<<<< HEAD
    <option name="totallyTimeSpent" value="666939000" />
=======
    <option name="totallyTimeSpent" value="647938000" />
>>>>>>> e93b60e8
  </component>
  <component name="TodoView">
    <todo-panel id="selected-file">
      <is-autoscroll-to-source value="true" />
    </todo-panel>
    <todo-panel id="all">
      <are-packages-shown value="true" />
      <is-autoscroll-to-source value="true" />
    </todo-panel>
  </component>
  <component name="ToolWindowManager">
    <frame x="393" y="23" width="1282" height="984" extended-state="0" />
    <editor active="true" />
    <layout>
      <window_info active="true" content_ui="combo" id="Project" order="0" sideWeight="0.49367088" visible="true" weight="0.18387097" />
      <window_info id="Structure" order="1" sideWeight="0.5051784" side_tool="true" weight="0.1604632" />
      <window_info id="aws.explorer" order="2" sideWeight="0.5063291" side_tool="true" visible="true" weight="0.18387097" />
      <window_info id="Favorites" order="3" side_tool="true" />
      <window_info anchor="bottom" id="Message" order="0" />
      <window_info anchor="bottom" id="Find" order="1" />
      <window_info anchor="bottom" id="Run" order="2" />
      <window_info anchor="bottom" id="Debug" order="3" weight="0.4" />
      <window_info anchor="bottom" id="Cvs" order="4" weight="0.25" />
      <window_info anchor="bottom" id="Inspection" order="5" weight="0.4" />
      <window_info anchor="bottom" id="TODO" order="6" weight="0.3295964" />
      <window_info anchor="bottom" id="Docker" order="7" />
      <window_info anchor="bottom" id="Version Control" order="8" />
      <window_info anchor="bottom" id="Database Changes" order="9" />
      <window_info anchor="bottom" id="Event Log" order="10" side_tool="true" weight="0.3295964" />
      <window_info anchor="bottom" id="Terminal" order="11" />
      <window_info anchor="bottom" id="Python Console" order="12" weight="0.32911393" />
      <window_info anchor="bottom" id="Concurrent Activities Diagram" order="13" weight="0.3295964" />
      <window_info anchor="right" id="Commander" internal_type="SLIDING" order="0" type="SLIDING" weight="0.4" />
      <window_info anchor="right" id="Ant Build" order="1" weight="0.25" />
      <window_info anchor="right" content_ui="combo" id="Hierarchy" order="2" weight="0.25" />
      <window_info anchor="right" id="SciView" order="3" />
      <window_info anchor="right" id="R Graphics" order="4" />
      <window_info anchor="right" id="R Packages" order="5" weight="0.32942164" />
      <window_info anchor="right" id="Database" order="6" sideWeight="0.49827388" weight="0.32942164" />
      <window_info anchor="right" x="0" y="0" width="308" height="784" id="Documentation" order="7" sideWeight="0.50172615" side_tool="true" weight="0.32942164" />
    </layout>
    <layout-to-restore>
      <window_info active="true" content_ui="combo" id="Project" order="0" sideWeight="0.49482164" visible="true" weight="0.1540832" />
      <window_info id="Structure" order="1" sideWeight="0.5051784" side_tool="true" weight="0.1604632" />
      <window_info id="aws.explorer" order="2" sideWeight="0.5051784" side_tool="true" weight="0.16790736" />
      <window_info id="Favorites" order="3" side_tool="true" />
      <window_info anchor="bottom" id="Message" order="0" />
      <window_info anchor="bottom" id="Find" order="1" />
      <window_info anchor="bottom" id="Run" order="2" />
      <window_info anchor="bottom" id="Debug" order="3" weight="0.4" />
      <window_info anchor="bottom" id="Cvs" order="4" weight="0.25" />
      <window_info anchor="bottom" id="Inspection" order="5" weight="0.4" />
      <window_info anchor="bottom" id="TODO" order="6" weight="0.3295964" />
      <window_info anchor="bottom" id="Docker" order="7" />
      <window_info anchor="bottom" id="Version Control" order="8" />
      <window_info anchor="bottom" id="Database Changes" order="9" />
      <window_info anchor="bottom" id="Event Log" order="10" side_tool="true" weight="0.3295964" />
      <window_info anchor="bottom" id="Terminal" order="11" />
      <window_info anchor="bottom" id="Python Console" order="12" weight="0.3295964" />
      <window_info anchor="bottom" id="Concurrent Activities Diagram" order="13" weight="0.3295964" />
      <window_info anchor="right" id="Commander" internal_type="SLIDING" order="0" type="SLIDING" weight="0.4" />
      <window_info anchor="right" id="Ant Build" order="1" weight="0.25" />
      <window_info anchor="right" content_ui="combo" id="Hierarchy" order="2" weight="0.25" />
      <window_info anchor="right" id="SciView" order="3" />
      <window_info anchor="right" id="R Graphics" order="4" />
      <window_info anchor="right" id="R Packages" order="5" weight="0.32942164" />
      <window_info anchor="right" id="Database" order="6" sideWeight="0.49827388" weight="0.32942164" />
      <window_info anchor="right" x="0" y="0" width="308" height="784" id="Documentation" order="7" sideWeight="0.50172615" side_tool="true" weight="0.32942164" />
    </layout-to-restore>
  </component>
  <component name="TypeScriptGeneratedFilesManager">
    <option name="version" value="1" />
  </component>
  <component name="com.intellij.coverage.CoverageDataManagerImpl">
    <SUITE FILE_PATH="coverage/PyNets$plot_gen.coverage" NAME="plot_gen Coverage Results" MODIFIED="1578258801577" SOURCE_PROVIDER="com.intellij.coverage.DefaultCoverageFileProvider" RUNNER="coverage.py" COVERAGE_BY_TEST_ENABLED="true" COVERAGE_TRACING_ENABLED="false" WORKING_DIRECTORY="$PROJECT_DIR$/pynets/plotting" />
  </component>
  <component name="debuggerHistoryManager">
    <expressions id="breakpointLogExpression">
      <expression>
        <expression-string>dpi_resolution = 300
    [z_min, z_max] = -np.abs(conn_matrix).max(), np.abs(conn_matrix).max()
    rois_num = conn_matrix.shape[0]</expression-string>
        <language-id>Python</language-id>
        <evaluation-mode>EXPRESSION</evaluation-mode>
      </expression>
    </expressions>
  </component>
  <component name="editorHistoryManager">
    <entry file="file://$PROJECT_DIR$/pynets/pynets_cloud.py" />
    <entry file="file://$PROJECT_DIR$/docs/installation.rst">
      <provider selected="true" editor-type-id="restructured-text-editor" />
    </entry>
    <entry file="file://$PROJECT_DIR$/tests/test_clustering.py">
      <provider selected="true" editor-type-id="text-editor">
        <state relative-caret-position="1065">
          <caret line="71" column="34" lean-forward="true" selection-start-line="71" selection-start-column="34" selection-end-line="71" selection-end-column="34" />
          <folding>
            <element signature="e#107#120#0" expanded="true" />
          </folding>
        </state>
      </provider>
    </entry>
    <entry file="file://$PROJECT_DIR$/pynets/plotting/index.html">
      <provider selected="true" editor-type-id="text-editor">
        <state relative-caret-position="-341" />
      </provider>
    </entry>
    <entry file="file://$PROJECT_DIR$/docs/usage.rst">
      <provider selected="true" editor-type-id="restructured-text-editor" />
    </entry>
    <entry file="file://$PROJECT_DIR$/coverage.xml">
      <provider selected="true" editor-type-id="text-editor" />
    </entry>
    <entry file="file://$PROJECT_DIR$/versioneer.py">
      <provider selected="true" editor-type-id="text-editor" />
    </entry>
    <entry file="file://$PROJECT_DIR$/tox.ini">
      <provider selected="true" editor-type-id="text-editor">
        <state relative-caret-position="225">
          <caret line="15" column="8" lean-forward="true" selection-start-line="15" selection-start-column="8" selection-end-line="15" selection-end-column="8" />
        </state>
      </provider>
    </entry>
    <entry file="file://$PROJECT_DIR$/setup.py">
      <provider selected="true" editor-type-id="text-editor">
        <state relative-caret-position="762">
          <caret line="51" column="22" lean-forward="true" selection-start-line="51" selection-start-column="22" selection-end-line="51" selection-end-column="22" />
          <folding>
            <element signature="e#72#115#0" expanded="true" />
          </folding>
        </state>
      </provider>
    </entry>
    <entry file="file://$PROJECT_DIR$/setup.cfg">
      <provider selected="true" editor-type-id="text-editor" />
    </entry>
    <entry file="file://$PROJECT_DIR$/requirements.txt">
      <provider selected="true" editor-type-id="text-editor" />
    </entry>
    <entry file="file://$PROJECT_DIR$/README.md">
      <provider selected="true" editor-type-id="split-provider[text-editor;markdown-preview-editor]">
        <state split_layout="SPLIT">
          <first_editor />
          <second_editor />
        </state>
      </provider>
    </entry>
    <entry file="file://$PROJECT_DIR$/MANIFEST.in">
      <provider selected="true" editor-type-id="text-editor" />
    </entry>
    <entry file="file://$PROJECT_DIR$/Dockerfile">
      <provider selected="true" editor-type-id="text-editor" />
    </entry>
    <entry file="file://$PROJECT_DIR$/CONTRIBUTING.rst">
      <provider selected="true" editor-type-id="restructured-text-editor" />
    </entry>
    <entry file="file://$PROJECT_DIR$/tests/test_reg_utils.py">
      <provider selected="true" editor-type-id="text-editor">
        <state relative-caret-position="465">
          <caret line="286" column="43" lean-forward="true" selection-start-line="286" selection-start-column="43" selection-end-line="286" selection-end-column="43" />
        </state>
      </provider>
    </entry>
    <entry file="file://$PROJECT_DIR$/pynets/fmri/clustools.py">
      <provider selected="true" editor-type-id="text-editor">
        <state relative-caret-position="3891">
          <caret line="665" column="8" selection-start-line="665" selection-start-column="8" selection-end-line="665" selection-end-column="8" />
          <folding>
            <element signature="e#139#158#0" expanded="true" />
          </folding>
        </state>
      </provider>
    </entry>
    <entry file="file://$PROJECT_DIR$/pynets/dmri/dmri_utils.py">
      <provider selected="true" editor-type-id="text-editor">
        <state relative-caret-position="156">
          <caret line="157" lean-forward="true" selection-start-line="157" selection-end-line="157" />
          <folding>
            <element signature="e#139#154#0" expanded="true" />
          </folding>
        </state>
      </provider>
    </entry>
    <entry file="file://$PROJECT_DIR$/build/lib/pynets/core/interfaces.py">
      <provider selected="true" editor-type-id="text-editor">
        <state relative-caret-position="282">
          <caret line="729" column="45" selection-start-line="729" selection-start-column="45" selection-end-line="729" selection-end-column="45" />
        </state>
      </provider>
    </entry>
    <entry file="file://$PROJECT_DIR$/pynets/stats/optimeasures.py">
      <provider selected="true" editor-type-id="text-editor">
        <state relative-caret-position="687">
          <caret line="336" column="26" lean-forward="true" selection-start-line="336" selection-start-column="26" selection-end-line="336" selection-end-column="26" />
          <folding>
            <element signature="e#130#148#0" expanded="true" />
          </folding>
        </state>
      </provider>
    </entry>
    <entry file="file://$PROJECT_DIR$/pynets/stats/embeddings.py">
      <provider selected="true" editor-type-id="text-editor">
        <state relative-caret-position="567">
          <caret line="294" column="59" selection-start-line="294" selection-start-column="59" selection-end-line="294" selection-end-column="59" />
          <folding>
            <element signature="e#132#141#0" expanded="true" />
          </folding>
        </state>
      </provider>
    </entry>
    <entry file="file://$PROJECT_DIR$/pynets/core/nodemaker.py">
      <provider selected="true" editor-type-id="text-editor">
        <state relative-caret-position="202">
          <caret line="897" column="44" lean-forward="true" selection-start-line="897" selection-start-column="44" selection-end-line="897" selection-end-column="44" />
          <folding>
            <element signature="e#132#147#0" expanded="true" />
          </folding>
        </state>
      </provider>
    </entry>
    <entry file="file://$PROJECT_DIR$/pynets/fmri/estimation.py">
      <provider selected="true" editor-type-id="text-editor">
        <state relative-caret-position="210">
          <caret line="14" column="27" selection-start-line="14" selection-start-column="27" selection-end-line="14" selection-end-column="27" />
          <folding>
            <element signature="e#139#154#0" expanded="true" />
          </folding>
        </state>
      </provider>
    </entry>
    <entry file="file://$PROJECT_DIR$/pynets/core/workflows.py">
      <provider selected="true" editor-type-id="text-editor">
        <state relative-caret-position="38053">
          <caret line="2538" column="90" selection-start-line="2538" selection-start-column="90" selection-end-line="2538" selection-end-column="90" />
          <folding>
            <element signature="e#139#154#0" expanded="true" />
          </folding>
        </state>
      </provider>
    </entry>
    <entry file="file://$PROJECT_DIR$/tests/test_estimation.py">
      <provider selected="true" editor-type-id="text-editor">
        <state relative-caret-position="-468">
          <caret line="92" column="14" selection-start-line="92" selection-start-column="14" selection-end-line="92" selection-end-column="14" />
          <folding>
            <element signature="e#131#144#0" expanded="true" />
          </folding>
        </state>
      </provider>
    </entry>
    <entry file="file://$PROJECT_DIR$/tests/test_nodemaker.py">
      <provider selected="true" editor-type-id="text-editor">
        <state relative-caret-position="7365">
          <caret line="491" column="24" lean-forward="true" selection-start-line="491" selection-start-column="24" selection-end-line="491" selection-end-column="24" />
          <folding>
            <element signature="e#131#144#0" expanded="true" />
          </folding>
        </state>
      </provider>
    </entry>
    <entry file="file://$PROJECT_DIR$/tests/test_thresholding.py">
      <provider selected="true" editor-type-id="text-editor">
        <state relative-caret-position="524">
          <caret line="338" column="15" selection-start-line="338" selection-start-column="15" selection-end-line="338" selection-end-column="15" />
          <folding>
            <element signature="e#131#149#0" expanded="true" />
          </folding>
        </state>
      </provider>
    </entry>
    <entry file="file://$PROJECT_DIR$/pynets/core/thresholding.py">
      <provider selected="true" editor-type-id="text-editor">
        <state relative-caret-position="45">
          <caret line="3" column="35" selection-start-line="3" selection-start-column="35" selection-end-line="3" selection-end-column="35" />
          <folding>
            <element signature="e#139#154#0" expanded="true" />
          </folding>
        </state>
      </provider>
    </entry>
    <entry file="file://$PROJECT_DIR$/pynets/registration/reg_utils.py">
      <provider selected="true" editor-type-id="text-editor">
        <state relative-caret-position="-7353">
          <caret line="72" column="18" selection-start-line="72" selection-start-column="18" selection-end-line="72" selection-end-column="18" />
          <folding>
            <element signature="e#132#141#0" expanded="true" />
          </folding>
        </state>
      </provider>
    </entry>
    <entry file="file://$PROJECT_DIR$/pynets/registration/register.py">
      <provider selected="true" editor-type-id="text-editor">
        <state relative-caret-position="12512">
          <caret line="736" column="45" selection-start-line="736" selection-start-column="45" selection-end-line="736" selection-end-column="45" />
          <folding>
            <element signature="e#132#141#0" expanded="true" />
          </folding>
        </state>
      </provider>
    </entry>
    <entry file="file://$PROJECT_DIR$/pynets/plotting/plot_gen.py">
      <provider selected="true" editor-type-id="text-editor">
        <state relative-caret-position="10320">
          <caret line="688" column="67" lean-forward="true" selection-start-line="688" selection-start-column="67" selection-end-line="688" selection-end-column="67" />
          <folding>
            <element signature="e#139#154#0" expanded="true" />
            <marker date="1584925732122" expanded="true" signature="39953:40243" ph="..." />
          </folding>
        </state>
      </provider>
    </entry>
    <entry file="file://$PROJECT_DIR$/pynets/plotting/plot_graphs.py">
      <provider selected="true" editor-type-id="text-editor">
        <state relative-caret-position="-3138">
          <caret line="51" selection-start-line="51" selection-end-line="51" />
          <folding>
            <element signature="e#139#154#0" expanded="true" />
          </folding>
        </state>
      </provider>
    </entry>
    <entry file="file://$PROJECT_DIR$/pynets/cli/pynets_collect.py">
      <provider selected="true" editor-type-id="text-editor">
        <state relative-caret-position="-3">
          <caret line="348" column="11" selection-start-line="348" selection-start-column="11" selection-end-line="348" selection-end-column="11" />
          <folding>
            <element signature="e#139#148#0" expanded="true" />
          </folding>
        </state>
      </provider>
    </entry>
    <entry file="file://$PROJECT_DIR$/pynets/stats/benchmarking.py">
      <provider selected="true" editor-type-id="text-editor">
        <state relative-caret-position="4485">
          <caret line="299" column="51" selection-start-line="299" selection-start-column="51" selection-end-line="299" selection-end-column="51" />
          <folding>
            <element signature="e#133#152#0" expanded="true" />
          </folding>
        </state>
      </provider>
    </entry>
    <entry file="file://$PROJECT_DIR$/.codecov.yml">
      <provider selected="true" editor-type-id="text-editor" />
    </entry>
    <entry file="file://$PROJECT_DIR$/pynets/stats/nodal_graph_measures.yaml">
      <provider selected="true" editor-type-id="text-editor">
        <state relative-caret-position="120">
          <caret line="8" column="7" selection-start-line="8" selection-start-column="7" selection-end-line="8" selection-end-column="25" />
        </state>
      </provider>
    </entry>
    <entry file="file://$PROJECT_DIR$/pynets/stats/global_graph_measures.yaml">
      <provider selected="true" editor-type-id="text-editor">
        <state relative-caret-position="135">
          <caret line="9" lean-forward="true" selection-start-line="9" selection-end-line="9" />
        </state>
      </provider>
    </entry>
    <entry file="file://$PROJECT_DIR$/pynets/stats/netstats.py">
      <provider selected="true" editor-type-id="text-editor">
        <state relative-caret-position="-136">
          <caret line="944" column="42" selection-start-line="944" selection-start-column="42" selection-end-line="944" selection-end-column="42" />
          <folding>
            <element signature="e#132#151#0" expanded="true" />
          </folding>
        </state>
      </provider>
    </entry>
    <entry file="file://$PROJECT_DIR$/pynets/stats/netmotifs.py">
      <provider selected="true" editor-type-id="text-editor">
        <state relative-caret-position="169">
          <caret line="332" column="55" selection-start-line="332" selection-start-column="55" selection-end-line="332" selection-end-column="55" />
          <folding>
            <element signature="e#152#170#0" expanded="true" />
          </folding>
        </state>
      </provider>
    </entry>
    <entry file="file://$PROJECT_DIR$/pynets/dmri/estimation.py">
      <provider selected="true" editor-type-id="text-editor">
        <state relative-caret-position="5790">
          <caret line="386" column="26" selection-start-line="386" selection-start-column="26" selection-end-line="386" selection-end-column="26" />
          <folding>
            <element signature="e#139#154#0" expanded="true" />
          </folding>
        </state>
      </provider>
    </entry>
    <entry file="file://$PROJECT_DIR$/pynets/dmri/track.py">
      <provider selected="true" editor-type-id="text-editor">
        <state relative-caret-position="597">
          <caret line="379" selection-start-line="379" selection-end-line="379" />
          <folding>
            <element signature="e#139#154#0" expanded="true" />
          </folding>
        </state>
      </provider>
    </entry>
    <entry file="file://$PROJECT_DIR$/pynets/cli/pynets_cloud.py">
      <provider selected="true" editor-type-id="text-editor">
        <state relative-caret-position="255">
          <caret line="17" selection-start-line="17" selection-end-line="17" selection-end-column="28" />
        </state>
      </provider>
    </entry>
    <entry file="file://$PROJECT_DIR$/pynets/core/interfaces.py">
      <provider selected="true" editor-type-id="text-editor">
        <state relative-caret-position="-4188">
          <caret line="441" column="55" selection-start-line="441" selection-start-column="55" selection-end-line="441" selection-end-column="55" />
        </state>
      </provider>
    </entry>
    <entry file="file://$PROJECT_DIR$/tests/test_utils.py">
      <provider selected="true" editor-type-id="text-editor">
        <state relative-caret-position="460">
          <caret line="554" column="1" selection-start-line="554" selection-start-column="1" selection-end-line="554" selection-end-column="1" />
          <folding>
            <element signature="e#107#125#0" expanded="true" />
          </folding>
        </state>
      </provider>
    </entry>
    <entry file="file://$PROJECT_DIR$/pynets/core/utils.py">
      <provider selected="true" editor-type-id="text-editor">
        <state relative-caret-position="344">
          <caret line="60" column="20" selection-start-line="60" selection-start-column="20" selection-end-line="60" selection-end-column="20" />
          <folding>
            <element signature="e#139#154#0" expanded="true" />
          </folding>
        </state>
      </provider>
    </entry>
    <entry file="file://$PROJECT_DIR$/pynets/core/cloud_utils.py">
      <provider selected="true" editor-type-id="text-editor">
        <state relative-caret-position="352">
          <caret line="151" column="22" selection-start-line="151" selection-start-column="22" selection-end-line="151" selection-end-column="22" />
          <folding>
            <element signature="e#139#176#0" expanded="true" />
          </folding>
        </state>
      </provider>
    </entry>
    <entry file="file://$PROJECT_DIR$/pynets/cloud_config.json">
      <provider selected="true" editor-type-id="text-editor">
        <state relative-caret-position="75">
          <caret line="5" column="17" selection-start-line="5" selection-start-column="17" selection-end-line="5" selection-end-column="17" />
        </state>
      </provider>
    </entry>
    <entry file="file://$PROJECT_DIR$/pynets/cli/pynets_run.py">
      <provider selected="true" editor-type-id="text-editor">
        <state relative-caret-position="203">
          <caret line="117" selection-start-line="117" selection-end-line="122" selection-end-column="69" />
        </state>
      </provider>
    </entry>
    <entry file="file://$PROJECT_DIR$/pynets/cli/pynets_bids.py">
      <provider selected="true" editor-type-id="text-editor">
        <state relative-caret-position="338">
          <caret line="385" column="40" selection-start-line="385" selection-start-column="40" selection-end-line="385" selection-end-column="40" />
          <folding>
            <element signature="e#24#35#0" expanded="true" />
          </folding>
        </state>
      </provider>
    </entry>
    <entry file="file://$PROJECT_DIR$/pynets/runconfig.yaml">
      <provider selected="true" editor-type-id="text-editor">
        <state relative-caret-position="728">
          <caret line="81" column="16" selection-start-line="81" selection-start-column="16" selection-end-line="81" selection-end-column="16" />
        </state>
      </provider>
    </entry>
    <entry file="file://$PROJECT_DIR$/pynets/bids_config.json">
      <provider selected="true" editor-type-id="text-editor">
        <state relative-caret-position="300">
          <caret line="20" column="23" selection-start-line="20" selection-start-column="23" selection-end-line="20" selection-end-column="23" />
        </state>
      </provider>
    </entry>
  </component>
</project><|MERGE_RESOLUTION|>--- conflicted
+++ resolved
@@ -4,7 +4,6 @@
     <bookmark url="file://$PROJECT_DIR$/pynets/cli/pynets_bids.py" description="            anat_attributes = [sub, ses]  # the at..." line="83" />
   </component>
   <component name="ChangeListManager">
-<<<<<<< HEAD
     <list default="true" id="356b1b5b-d676-4675-902d-7ed99cfc261e" name="Default Changelist" comment="">
       <change beforePath="$PROJECT_DIR$/pynets/bids_config.json" beforeDir="false" afterPath="$PROJECT_DIR$/pynets/bids_config.json" afterDir="false" />
       <change beforePath="$PROJECT_DIR$/pynets/cli/pynets_bids.py" beforeDir="false" afterPath="$PROJECT_DIR$/pynets/cli/pynets_bids.py" afterDir="false" />
@@ -16,9 +15,6 @@
       <change beforePath="$PROJECT_DIR$/pynets/core/utils.py" beforeDir="false" afterPath="$PROJECT_DIR$/pynets/core/utils.py" afterDir="false" />
       <change beforePath="$PROJECT_DIR$/tests/test_utils.py" beforeDir="false" afterPath="$PROJECT_DIR$/tests/test_utils.py" afterDir="false" />
     </list>
-=======
-    <list default="true" id="356b1b5b-d676-4675-902d-7ed99cfc261e" name="Default Changelist" comment="" />
->>>>>>> e93b60e8
     <option name="EXCLUDED_CONVERTED_TO_IGNORED" value="true" />
     <option name="SHOW_DIALOG" value="false" />
     <option name="HIGHLIGHT_CONFLICTS" value="true" />
@@ -438,20 +434,12 @@
       <workItem from="1582783890247" duration="11429000" />
       <workItem from="1583018210734" duration="54046000" />
       <workItem from="1584416833224" duration="115079000" />
-<<<<<<< HEAD
       <workItem from="1585453964833" duration="57202000" />
-=======
-      <workItem from="1585453964833" duration="38201000" />
->>>>>>> e93b60e8
     </task>
     <servers />
   </component>
   <component name="TimeTrackingManager">
-<<<<<<< HEAD
     <option name="totallyTimeSpent" value="666939000" />
-=======
-    <option name="totallyTimeSpent" value="647938000" />
->>>>>>> e93b60e8
   </component>
   <component name="TodoView">
     <todo-panel id="selected-file">
