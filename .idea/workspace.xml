--- conflicted
+++ resolved
@@ -1,25 +1,7 @@
 <?xml version="1.0" encoding="UTF-8"?>
 <project version="4">
   <component name="ChangeListManager">
-<<<<<<< HEAD
-    <list default="true" id="356b1b5b-d676-4675-902d-7ed99cfc261e" name="Default Changelist" comment="">
-      <change beforePath="$PROJECT_DIR$/.idea/vcs.xml" beforeDir="false" afterPath="$PROJECT_DIR$/.idea/vcs.xml" afterDir="false" />
-      <change beforePath="$PROJECT_DIR$/.idea/workspace.xml" beforeDir="false" afterPath="$PROJECT_DIR$/.idea/workspace.xml" afterDir="false" />
-      <change beforePath="$PROJECT_DIR$/pynets/bids_config.json" beforeDir="false" afterPath="$PROJECT_DIR$/pynets/bids_config.json" afterDir="false" />
-      <change beforePath="$PROJECT_DIR$/pynets/cli/pynets_run.py" beforeDir="false" afterPath="$PROJECT_DIR$/pynets/cli/pynets_run.py" afterDir="false" />
-      <change beforePath="$PROJECT_DIR$/pynets/core/interfaces.py" beforeDir="false" afterPath="$PROJECT_DIR$/pynets/core/interfaces.py" afterDir="false" />
-      <change beforePath="$PROJECT_DIR$/pynets/core/utils.py" beforeDir="false" afterPath="$PROJECT_DIR$/pynets/core/utils.py" afterDir="false" />
-      <change beforePath="$PROJECT_DIR$/pynets/dmri/estimation.py" beforeDir="false" afterPath="$PROJECT_DIR$/pynets/dmri/estimation.py" afterDir="false" />
-      <change beforePath="$PROJECT_DIR$/pynets/dmri/track.py" beforeDir="false" afterPath="$PROJECT_DIR$/pynets/dmri/track.py" afterDir="false" />
-      <change beforePath="$PROJECT_DIR$/pynets/registration/register.py" beforeDir="false" afterPath="$PROJECT_DIR$/pynets/registration/register.py" afterDir="false" />
-      <change beforePath="$PROJECT_DIR$/pynets/stats/benchmarking.py" beforeDir="false" afterPath="$PROJECT_DIR$/pynets/stats/benchmarking.py" afterDir="false" />
-      <change beforePath="$PROJECT_DIR$/pynets/stats/global_graph_measures.yaml" beforeDir="false" afterPath="$PROJECT_DIR$/pynets/stats/global_graph_measures.yaml" afterDir="false" />
-      <change beforePath="$PROJECT_DIR$/pynets/stats/netmotifs.py" beforeDir="false" afterPath="$PROJECT_DIR$/pynets/stats/netmotifs.py" afterDir="false" />
-      <change beforePath="$PROJECT_DIR$/pynets/stats/netstats.py" beforeDir="false" afterPath="$PROJECT_DIR$/pynets/stats/netstats.py" afterDir="false" />
-    </list>
-=======
     <list default="true" id="356b1b5b-d676-4675-902d-7ed99cfc261e" name="Default Changelist" comment="" />
->>>>>>> 8905b84f
     <option name="EXCLUDED_CONVERTED_TO_IGNORED" value="true" />
     <option name="SHOW_DIALOG" value="false" />
     <option name="HIGHLIGHT_CONFLICTS" value="true" />
@@ -45,33 +27,17 @@
       <file pinned="false" current-in-tab="false">
         <entry file="file://$PROJECT_DIR$/pynets/cli/pynets_run.py">
           <provider selected="true" editor-type-id="text-editor">
-<<<<<<< HEAD
             <state relative-caret-position="654">
               <caret line="1083" column="27" selection-start-line="1083" selection-start-column="27" selection-end-line="1083" selection-end-column="27" />
-=======
-            <state relative-caret-position="-13938">
-              <caret line="89" column="20" selection-start-line="89" selection-start-column="20" selection-end-line="89" selection-end-column="20" />
-              <folding>
-                <element signature="e#132#141#0" expanded="true" />
-              </folding>
->>>>>>> 8905b84f
             </state>
           </provider>
         </entry>
       </file>
-<<<<<<< HEAD
       <file pinned="false" current-in-tab="false">
         <entry file="file://$PROJECT_DIR$/pynets/core/utils.py">
           <provider selected="true" editor-type-id="text-editor">
             <state relative-caret-position="-8658">
               <caret line="459" column="42" selection-start-line="459" selection-start-column="42" selection-end-line="459" selection-end-column="42" />
-=======
-      <file pinned="false" current-in-tab="true">
-        <entry file="file://$PROJECT_DIR$/pynets/registration/reg_utils.py">
-          <provider selected="true" editor-type-id="text-editor">
-            <state relative-caret-position="5670">
-              <caret line="378" column="27" selection-start-line="378" selection-start-column="27" selection-end-line="378" selection-end-column="27" />
->>>>>>> 8905b84f
               <folding>
                 <element signature="e#139#154#0" expanded="true" />
               </folding>
@@ -80,17 +46,10 @@
         </entry>
       </file>
       <file pinned="false" current-in-tab="false">
-<<<<<<< HEAD
         <entry file="file://$PROJECT_DIR$/pynets/dmri/estimation.py">
           <provider selected="true" editor-type-id="text-editor">
             <state relative-caret-position="658">
               <caret line="386" column="26" selection-start-line="386" selection-start-column="26" selection-end-line="386" selection-end-column="26" />
-=======
-        <entry file="file://$PROJECT_DIR$/tests/test_utils.py">
-          <provider selected="true" editor-type-id="text-editor">
-            <state relative-caret-position="-8478">
-              <caret line="123" column="27" selection-start-line="123" selection-start-column="27" selection-end-line="123" selection-end-column="27" />
->>>>>>> 8905b84f
               <folding>
                 <element signature="e#139#154#0" expanded="true" />
               </folding>
@@ -101,13 +60,8 @@
       <file pinned="false" current-in-tab="false">
         <entry file="file://$PROJECT_DIR$/pynets/dmri/track.py">
           <provider selected="true" editor-type-id="text-editor">
-<<<<<<< HEAD
             <state relative-caret-position="597">
               <caret line="379" selection-start-line="379" selection-end-line="379" />
-=======
-            <state relative-caret-position="20520">
-              <caret line="1368" selection-start-line="1368" selection-end-line="1368" />
->>>>>>> 8905b84f
               <folding>
                 <element signature="e#139#154#0" expanded="true" />
               </folding>
@@ -127,13 +81,8 @@
       <file pinned="false" current-in-tab="false">
         <entry file="file://$PROJECT_DIR$/pynets/core/interfaces.py">
           <provider selected="true" editor-type-id="text-editor">
-<<<<<<< HEAD
             <state relative-caret-position="2026">
               <caret line="751" column="48" selection-start-line="751" selection-start-column="48" selection-end-line="751" selection-end-column="48" />
-=======
-            <state relative-caret-position="9285">
-              <caret line="619" column="39" selection-start-line="619" selection-start-column="39" selection-end-line="619" selection-end-column="39" />
->>>>>>> 8905b84f
             </state>
           </provider>
         </entry>
@@ -141,13 +90,8 @@
       <file pinned="false" current-in-tab="false">
         <entry file="file://$PROJECT_DIR$/pynets/stats/netstats.py">
           <provider selected="true" editor-type-id="text-editor">
-<<<<<<< HEAD
             <state relative-caret-position="-11433">
               <caret line="944" column="42" selection-start-line="944" selection-start-column="42" selection-end-line="944" selection-end-column="42" />
-=======
-            <state relative-caret-position="45">
-              <caret line="3" column="35" lean-forward="true" selection-start-line="3" selection-start-column="35" selection-end-line="3" selection-end-column="35" />
->>>>>>> 8905b84f
               <folding>
                 <element signature="e#132#151#0" expanded="true" />
               </folding>
@@ -277,10 +221,6 @@
         <option value="$PROJECT_DIR$/pynets/fmri/clustools.py" />
         <option value="$PROJECT_DIR$/pynets/plotting/plot_graphs.py" />
         <option value="$PROJECT_DIR$/pynets/plotting/plot_gen.py" />
-<<<<<<< HEAD
-=======
-        <option value="$PROJECT_DIR$/pynets/bids_config.json" />
->>>>>>> 8905b84f
         <option value="$PROJECT_DIR$/build/lib/pynets/core/interfaces.py" />
         <option value="$PROJECT_DIR$/pynets/registration/reg_utils.py" />
         <option value="$PROJECT_DIR$/pynets/cli/pynets_collect.py" />
@@ -291,7 +231,6 @@
         <option value="$PROJECT_DIR$/tests/test_nodemaker.py" />
         <option value="$PROJECT_DIR$/tests/test_utils.py" />
         <option value="$PROJECT_DIR$/pynets/core/thresholding.py" />
-<<<<<<< HEAD
         <option value="$PROJECT_DIR$/pynets/registration/register.py" />
         <option value="$PROJECT_DIR$/pynets/bids_config.json" />
         <option value="$PROJECT_DIR$/pynets/stats/benchmarking.py" />
@@ -304,17 +243,11 @@
         <option value="$PROJECT_DIR$/pynets/cli/pynets_run.py" />
         <option value="$PROJECT_DIR$/pynets/stats/netstats.py" />
         <option value="$PROJECT_DIR$/pynets/stats/global_graph_measures.yaml" />
-=======
->>>>>>> 8905b84f
       </list>
     </option>
   </component>
   <component name="ProjectFrameBounds">
-<<<<<<< HEAD
     <option name="x" value="363" />
-=======
-    <option name="x" value="175" />
->>>>>>> 8905b84f
     <option name="y" value="23" />
     <option name="width" value="1282" />
     <option name="height" value="984" />
@@ -331,7 +264,6 @@
               <item name="PyNets" type="b2602c69:ProjectViewProjectNode" />
               <item name="PyNets" type="462c0819:PsiDirectoryNode" />
             </path>
-<<<<<<< HEAD
             <path>
               <item name="PyNets" type="b2602c69:ProjectViewProjectNode" />
               <item name="PyNets" type="462c0819:PsiDirectoryNode" />
@@ -343,8 +275,6 @@
               <item name="pynets" type="462c0819:PsiDirectoryNode" />
               <item name="stats" type="462c0819:PsiDirectoryNode" />
             </path>
-=======
->>>>>>> 8905b84f
           </expand>
           <select />
         </subPane>
@@ -481,21 +411,13 @@
       <workItem from="1582671869947" duration="2278000" />
       <workItem from="1582783890247" duration="11429000" />
       <workItem from="1583018210734" duration="54046000" />
-<<<<<<< HEAD
       <workItem from="1584416833224" duration="115079000" />
-      <workItem from="1585453964833" duration="37944000" />
-=======
-      <workItem from="1584416833224" duration="112938000" />
->>>>>>> 8905b84f
+      <workItem from="1585453964833" duration="38201000" />
     </task>
     <servers />
   </component>
   <component name="TimeTrackingManager">
-<<<<<<< HEAD
-    <option name="totallyTimeSpent" value="647681000" />
-=======
-    <option name="totallyTimeSpent" value="607596000" />
->>>>>>> 8905b84f
+    <option name="totallyTimeSpent" value="647938000" />
   </component>
   <component name="TodoView">
     <todo-panel id="selected-file">
@@ -507,12 +429,8 @@
     </todo-panel>
   </component>
   <component name="ToolWindowManager">
-<<<<<<< HEAD
     <frame x="363" y="23" width="1282" height="984" extended-state="0" />
     <editor active="true" />
-=======
-    <frame x="175" y="23" width="1340" height="984" extended-state="0" />
->>>>>>> 8905b84f
     <layout>
       <window_info active="true" content_ui="combo" id="Project" order="0" sideWeight="0.49482164" visible="true" weight="0.14596774" />
       <window_info id="Structure" order="1" sideWeight="0.5051784" side_tool="true" weight="0.1604632" />
@@ -807,7 +725,6 @@
         </state>
       </provider>
     </entry>
-<<<<<<< HEAD
     <entry file="file://$PROJECT_DIR$/pynets/bids_config.json">
       <provider selected="true" editor-type-id="text-editor">
         <state relative-caret-position="105">
@@ -821,82 +738,40 @@
           <caret line="72" column="18" selection-start-line="72" selection-start-column="18" selection-end-line="72" selection-end-column="18" />
           <folding>
             <element signature="e#132#141#0" expanded="true" />
-=======
-    <entry file="file://$PROJECT_DIR$/tests/test_estimation.py">
-      <provider selected="true" editor-type-id="text-editor">
-        <state relative-caret-position="-468">
-          <caret line="92" column="14" selection-start-line="92" selection-start-column="14" selection-end-line="92" selection-end-column="14" />
-          <folding>
-            <element signature="e#131#144#0" expanded="true" />
-          </folding>
-        </state>
-      </provider>
-    </entry>
-    <entry file="file://$PROJECT_DIR$/tests/test_nodemaker.py">
-      <provider selected="true" editor-type-id="text-editor">
-        <state relative-caret-position="7365">
-          <caret line="491" column="24" lean-forward="true" selection-start-line="491" selection-start-column="24" selection-end-line="491" selection-end-column="24" />
-          <folding>
-            <element signature="e#131#144#0" expanded="true" />
->>>>>>> 8905b84f
-          </folding>
-        </state>
-      </provider>
-    </entry>
-<<<<<<< HEAD
+          </folding>
+        </state>
+      </provider>
+    </entry>
     <entry file="file://$PROJECT_DIR$/pynets/cli/pynets_cloud.py">
       <provider selected="true" editor-type-id="text-editor">
         <state relative-caret-position="5287">
           <caret line="311" column="44" selection-start-line="311" selection-start-column="44" selection-end-line="311" selection-end-column="44" />
           <folding>
             <element signature="e#139#156#0" expanded="true" />
-=======
-    <entry file="file://$PROJECT_DIR$/tests/test_thresholding.py">
-      <provider selected="true" editor-type-id="text-editor">
-        <state relative-caret-position="524">
-          <caret line="338" column="15" selection-start-line="338" selection-start-column="15" selection-end-line="338" selection-end-column="15" />
-          <folding>
-            <element signature="e#131#149#0" expanded="true" />
->>>>>>> 8905b84f
-          </folding>
-        </state>
-      </provider>
-    </entry>
-<<<<<<< HEAD
+          </folding>
+        </state>
+      </provider>
+    </entry>
     <entry file="file://$PROJECT_DIR$/pynets/cli/pynets_bids.py">
       <provider selected="true" editor-type-id="text-editor">
         <state relative-caret-position="661">
           <caret line="350" column="20" selection-start-line="350" selection-start-column="20" selection-end-line="350" selection-end-column="20" />
           <folding>
             <element signature="e#24#35#0" expanded="true" />
-=======
-    <entry file="file://$PROJECT_DIR$/pynets/core/utils.py">
-      <provider selected="true" editor-type-id="text-editor">
-        <state relative-caret-position="353">
-          <caret line="24" column="7" selection-start-line="24" selection-start-column="7" selection-end-line="24" selection-end-column="7" />
-          <folding>
-            <element signature="e#139#154#0" expanded="true" />
->>>>>>> 8905b84f
-          </folding>
-        </state>
-      </provider>
-    </entry>
-    <entry file="file://$PROJECT_DIR$/tests/test_utils.py">
-      <provider selected="true" editor-type-id="text-editor">
-<<<<<<< HEAD
+          </folding>
+        </state>
+      </provider>
+    </entry>
+    <entry file="file://$PROJECT_DIR$/pynets/registration/register.py">
+      <provider selected="true" editor-type-id="text-editor">
         <state relative-caret-position="12512">
           <caret line="736" column="45" selection-start-line="736" selection-start-column="45" selection-end-line="736" selection-end-column="45" />
-=======
-        <state relative-caret-position="-8478">
-          <caret line="123" column="27" selection-start-line="123" selection-start-column="27" selection-end-line="123" selection-end-column="27" />
->>>>>>> 8905b84f
-          <folding>
-            <element signature="e#107#125#0" expanded="true" />
-          </folding>
-        </state>
-      </provider>
-    </entry>
-<<<<<<< HEAD
+          <folding>
+            <element signature="e#132#141#0" expanded="true" />
+          </folding>
+        </state>
+      </provider>
+    </entry>
     <entry file="file://$PROJECT_DIR$/pynets/plotting/plot_gen.py">
       <provider selected="true" editor-type-id="text-editor">
         <state relative-caret-position="10320">
@@ -904,19 +779,10 @@
           <folding>
             <element signature="e#139#154#0" expanded="true" />
             <marker date="1584925732122" expanded="true" signature="39953:40243" ph="..." />
-=======
-    <entry file="file://$PROJECT_DIR$/pynets/stats/netstats.py">
-      <provider selected="true" editor-type-id="text-editor">
-        <state relative-caret-position="20520">
-          <caret line="1368" selection-start-line="1368" selection-end-line="1368" />
-          <folding>
-            <element signature="e#132#151#0" expanded="true" />
->>>>>>> 8905b84f
-          </folding>
-        </state>
-      </provider>
-    </entry>
-<<<<<<< HEAD
+          </folding>
+        </state>
+      </provider>
+    </entry>
     <entry file="file://$PROJECT_DIR$/pynets/plotting/plot_graphs.py">
       <provider selected="true" editor-type-id="text-editor">
         <state relative-caret-position="-3138">
@@ -944,31 +810,19 @@
           <folding>
             <element signature="e#133#152#0" expanded="true" />
           </folding>
-=======
-    <entry file="file://$PROJECT_DIR$/pynets/core/interfaces.py">
-      <provider selected="true" editor-type-id="text-editor">
-        <state relative-caret-position="9285">
-          <caret line="619" column="39" selection-start-line="619" selection-start-column="39" selection-end-line="619" selection-end-column="39" />
->>>>>>> 8905b84f
-        </state>
-      </provider>
-    </entry>
-    <entry file="file://$PROJECT_DIR$/pynets/core/thresholding.py">
-      <provider selected="true" editor-type-id="text-editor">
-<<<<<<< HEAD
+        </state>
+      </provider>
+    </entry>
+    <entry file="file://$PROJECT_DIR$/pynets/core/utils.py">
+      <provider selected="true" editor-type-id="text-editor">
         <state relative-caret-position="-8658">
           <caret line="459" column="42" selection-start-line="459" selection-start-column="42" selection-end-line="459" selection-end-column="42" />
-=======
-        <state relative-caret-position="45">
-          <caret line="3" column="35" lean-forward="true" selection-start-line="3" selection-start-column="35" selection-end-line="3" selection-end-column="35" />
->>>>>>> 8905b84f
           <folding>
             <element signature="e#139#154#0" expanded="true" />
           </folding>
         </state>
       </provider>
     </entry>
-<<<<<<< HEAD
     <entry file="file://$PROJECT_DIR$/pynets/runconfig.yaml">
       <provider selected="true" editor-type-id="text-editor">
         <state relative-caret-position="728">
@@ -980,19 +834,12 @@
       <provider selected="true" editor-type-id="text-editor">
         <state relative-caret-position="658">
           <caret line="386" column="26" selection-start-line="386" selection-start-column="26" selection-end-line="386" selection-end-column="26" />
-=======
-    <entry file="file://$PROJECT_DIR$/pynets/registration/register.py">
-      <provider selected="true" editor-type-id="text-editor">
-        <state relative-caret-position="-13938">
-          <caret line="89" column="20" selection-start-line="89" selection-start-column="20" selection-end-line="89" selection-end-column="20" />
->>>>>>> 8905b84f
           <folding>
             <element signature="e#139#154#0" expanded="true" />
           </folding>
         </state>
       </provider>
     </entry>
-<<<<<<< HEAD
     <entry file="file://$PROJECT_DIR$/.codecov.yml">
       <provider selected="true" editor-type-id="text-editor" />
     </entry>
@@ -1019,14 +866,6 @@
           <caret line="944" column="42" selection-start-line="944" selection-start-column="42" selection-end-line="944" selection-end-column="42" />
           <folding>
             <element signature="e#132#151#0" expanded="true" />
-=======
-    <entry file="file://$PROJECT_DIR$/pynets/registration/reg_utils.py">
-      <provider selected="true" editor-type-id="text-editor">
-        <state relative-caret-position="5670">
-          <caret line="378" column="27" selection-start-line="378" selection-start-column="27" selection-end-line="378" selection-end-column="27" />
-          <folding>
-            <element signature="e#132#141#0" expanded="true" />
->>>>>>> 8905b84f
           </folding>
         </state>
       </provider>
